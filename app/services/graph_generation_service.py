"""
Graph Generation Service - Orchestrates knowledge graph generation from markdown.

This service coordinates the complete lifecycle of graph generation:
- Reading existing graphs from database
- Calling AI service to extract new knowledge
- Merging graphs at LLM level
- Persisting only new nodes and relationships (append-only)
- Computing topology metrics

Key Design:
- Immutable graphs: existing nodes/relationships are never modified
- Incremental sync: new content is appended to existing graphs
- Bulk operations: efficient batch inserts with duplicate skipping
"""

import logging
import tempfile
from pathlib import Path
from uuid import UUID

import networkx as nx
from sqlalchemy.ext.asyncio import AsyncSession

from app.crud import knowledge_node, prerequisite
from app.domain.graph_topology_logic import GraphTopologyLogic
from app.schemas.knowledge_node import (
    GraphStructureLLM,
    KnowledgeNodeCreateWithStrId,
    KnowledgeNodeLLM,
    RelationshipLLM,
)
from app.services.ai_services.entity_resolution import EntityResolutionResult
from app.services.ai_services.generate_graph import PipelineConfig, process_markdown
from app.services.graph_validation_service import GraphValidationService

logger = logging.getLogger(__name__)


class GraphGenerationService:
    """Service for generating and persisting knowledge graphs from markdown."""

    def __init__(self, db_session: AsyncSession):
        self.db = db_session
        self.validation_service = GraphValidationService(db_session)

    async def create_graph_from_markdown(
        self,
        graph_id: UUID,
        markdown_content: str,
        incremental: bool = True,
        user_guidance: str = "",
        config: PipelineConfig | None = None,
    ) -> dict:
        """
        Generate and save knowledge graph from Markdown (supports incremental append).

        Incremental Mode:
        - incremental=True: If Graph is NOT empty, read existing graph,
        merge with new content,and only append new nodes and relationships
        - incremental=False: If Graph is NOT empty, generate new.

<<<<<<< HEAD
        **Immutability Guarantee**:
        - Existing nodes and relationships **will not be modified or deleted**
        - Node inserts are idempotent on `node_id_str` (duplicates skipped)
=======
        Immutability Guarantee:
        - Existing nodes and relationships will not be modified or deleted
        - `bulk_create_nodes()` automatically skips duplicates (based on `node_id_str`)
>>>>>>> a738e927
        - Relationship inserts also skip duplicates (based on unique constraints)

        Args:
            graph_id: Graph ID
            markdown_content: Markdown content to process
            incremental: Whether to use incremental mode
            user_guidance: Additional instructions for the LLM (optional)
            config: AI pipeline configuration (optional)

        Returns:
            {
                "nodes_created": int,       # New nodes added (excludes skipped duplicates)
                "prerequisites_created": int,
                "total_nodes": int,         # Total nodes in graph after operation
                "max_level": int
            }

        Raises:
            ValueError: If AI generation fails or data validation fails
        """
        logger.info(
            f"Starting graph generation for graph_id={graph_id}, incremental={incremental}"
        )

        try:
            # Step 1: Load existing graph if incremental mode
            existing_graph = None
            if incremental:
                logger.info("Loading existing graph...")
                existing_graph = await self._load_existing_graph(graph_id)
                logger.info(
                    f"Loaded {len(existing_graph.nodes)} existing nodes, "
                    f"{len(existing_graph.relationships)} existing relationships"
                )

            # Step 2: Extract new graph from markdown using AI
            logger.info("Calling AI service to extract graph from markdown...")
            # Note: process_markdown expects a file path, but we have string content
            # We need to either save to temp file or modify process_markdown
            # For now, let's create a temp file

            with tempfile.NamedTemporaryFile(
                mode="w", suffix=".md", delete=False
            ) as tmp_file:
                tmp_file.write(markdown_content)
                tmp_path = tmp_file.name

            try:
                new_graph = process_markdown(
                    md_path=Path(tmp_path),
                    user_guidance=user_guidance,
                    config=config or PipelineConfig(),
                )
            finally:
                # Clean up temp file
                Path(tmp_path).unlink(missing_ok=True)

            if not new_graph:
                raise ValueError("AI service failed to extract graph from markdown")

            logger.info(
                f"AI extracted {len(new_graph.nodes)} nodes, "
                f"{len(new_graph.relationships)} relationships"
            )

            # Step 3: Merge graphs if incremental (only at LLM level)
            if incremental and existing_graph:
                logger.info("Merging existing and new graphs...")
                from app.services.ai_services.generate_graph import merge_graphs

                merged_graph = merge_graphs([existing_graph, new_graph])
                logger.info(
                    f"Merged result: {len(merged_graph.nodes)} total nodes, "
                    f"{len(merged_graph.relationships)} total relationships"
                )
            else:
                merged_graph = new_graph

            # Step 3.5: Entity resolution (detect duplicates using embeddings)
            if incremental:
                logger.info("Running entity resolution...")
                from app.services.ai_services.entity_resolution import (
                    EntityResolutionService,
                )

                resolver = EntityResolutionService(self.db)
                resolution_result = await resolver.resolve_entities(
                    graph_id, merged_graph.nodes
                )

                logger.info(
                    f"Entity resolution: {resolution_result.duplicates_found} duplicates, "
                    f"{resolution_result.new_nodes_count} new nodes"
                )

                # Apply resolution to graph (remove duplicates, update references)
                merged_graph = self._apply_resolution(merged_graph, resolution_result)

            # Step 4: Persist to database (append-only)
            # Step 4: Pre-flight validation (drop invalid relationships/cycles)
            logger.info("Pre-flighting merged graph before persistence...")
            cleaned_graph, preflight_stats = self._preflight_llm_graph(merged_graph)
            if any(preflight_stats.values()):
                logger.info(f"Pre-flight adjustments: {preflight_stats}")

            # Step 5: Persist to database (append-only)
            logger.info("Persisting graph to database...")
<<<<<<< HEAD
            prereq_edges_str, prereq_skipped_cycles = await self._precheck_edges_str(
                graph_id, merged_graph
            )
            stats = await self._persist_graph(
                graph_id, merged_graph, prereq_edges_str, prereq_skipped_cycles
            )
=======
            stats = await self._persist_graph(graph_id, cleaned_graph)
>>>>>>> a738e927

            # Step 6: Compute topology metrics
            logger.info("Computing topology metrics...")
            (
                nodes_updated,
                max_level,
            ) = await self.validation_service.update_graph_topology(graph_id)
            logger.info(
                f"Topology updated: {nodes_updated} nodes, max_level={max_level}"
            )

            # Step 7: Get total node count
            all_nodes = await knowledge_node.get_nodes_by_graph(self.db, graph_id)
            total_nodes = len(all_nodes)

            result = {
                **stats,
                "total_nodes": total_nodes,
                "max_level": max_level,
            }

            logger.info(f"Graph generation completed: {result}")
            return result

        except Exception as e:
            logger.error(f"Graph generation failed: {e}", exc_info=True)
            raise

    def _apply_resolution(
        self, graph: GraphStructureLLM, resolution: EntityResolutionResult
    ) -> GraphStructureLLM:
        """
        Apply entity resolution by removing duplicate nodes and updating references.

        Args:
            graph: Original graph with potential duplicates
            resolution: Entity resolution result with node mapping

        Returns:
            Updated graph with duplicates removed and references updated
        """
        from app.schemas.knowledge_node import (
            RelationshipLLM,
        )

        # Build reverse mapping: node_id -> existing_uuid (for duplicates)
        duplicate_mapping = {
            node_id: existing_uuid
            for node_id, existing_uuid in resolution.node_mapping.items()
            if existing_uuid is not None
        }

        if not duplicate_mapping:
            # No duplicates found, return original graph
            return graph

        # Filter out duplicate nodes
        new_nodes = [
            node for node in graph.nodes if node.id not in duplicate_mapping
        ]

        # Update relationship references
        new_relationships = []
        for rel in graph.relationships:
            # Check if source or target is a duplicate
            source_id = duplicate_mapping.get(rel.source_id, rel.source_id)
            target_id = duplicate_mapping.get(rel.target_id, rel.target_id)

            # Skip self-referencing relationships
            if source_id == target_id:
                logger.warning(
                    f"Skipping self-referencing relationship after resolution: "
                    f"{rel.source_name} -> {rel.target_name}"
                )
                continue

            # Create updated relationship
            updated_rel = RelationshipLLM(
                label=rel.label,
                source_id=source_id,
                source_name=rel.source_name,
                target_id=target_id,
                target_name=rel.target_name,
                weight=rel.weight,
            )
            new_relationships.append(updated_rel)

        logger.info(
            f"Applied resolution: removed {len(duplicate_mapping)} duplicate nodes, "
            f"updated {len(new_relationships)} relationships"
        )

        return GraphStructureLLM(nodes=new_nodes, relationships=new_relationships)

    async def _load_existing_graph(self, graph_id: UUID) -> GraphStructureLLM:
        """
        Load existing graph from database and convert to LLM format.

        Returns:
            GraphStructureLLM: Existing graph (empty if graph doesn't exist)
        """
        # 1. Read all nodes
        nodes = await knowledge_node.get_nodes_by_graph(self.db, graph_id)

        # 2. Convert to KnowledgeNodeLLM format
        llm_nodes = [
            KnowledgeNodeLLM(name=node.node_name, description=node.description or "")
            for node in nodes
        ]

        # 3. Read all relationships
        prerequisites = await prerequisite.get_prerequisites_by_graph(self.db, graph_id)
        # subtopics = await subtopic.get_subtopics_by_graph(self.db, graph_id)

        # 4. Convert to RelationshipLLM format
        llm_relationships = []

        # Create UUID -> node_name mapping
        id_to_name = {node.id: node.node_name for node in nodes}

        for prereq in prerequisites:
            llm_relationships.append(
                RelationshipLLM(
                    label="IS_PREREQUISITE_FOR",
                    source_name=id_to_name.get(prereq.from_node_id, ""),
                    target_name=id_to_name.get(prereq.to_node_id, ""),
                    weight=prereq.weight,
                )
            )

        return GraphStructureLLM(nodes=llm_nodes, relationships=llm_relationships)

<<<<<<< HEAD
    async def _precheck_edges_str(
        self, graph_id: UUID, graph_struct: GraphStructureLLM
    ) -> tuple[list[tuple[str, str, float | None]], dict[str, int]]:
        """
        Build a string-ID graph with existing and new edges, filter invalid edges before DB work.

        Validation order:
        1. Bad edge: source or target node doesn't exist in graph
        2. Duplicate: edge already exists
        3. Cycle: adding edge would create a cycle

        Returns:
            Tuple of (accepted_edges, skip_counts) where skip_counts has keys:
            'bad_edge', 'duplicate', 'cycle'
        """
        # TODO: Potential race condition - these two reads are not transactional.
        # If concurrent request modifies graph between reads, state could be inconsistent.
        # Low priority: same graph rarely modified concurrently, ON CONFLICT provides safety net.
        existing_nodes = await knowledge_node.get_nodes_by_graph(self.db, graph_id)
        id_to_str = {
            node.id: node.node_id_str for node in existing_nodes if node.node_id_str
        }

        existing_prereqs = await prerequisite.get_prerequisites_by_graph(
            self.db, graph_id
        )

        # Build graph with existing nodes and edges
        string_graph = nx.DiGraph()
        string_graph.add_nodes_from(id_to_str.values())
        # Add incoming nodes from new graph to cover isolated nodes
        string_graph.add_nodes_from([node.id for node in graph_struct.nodes])

        for prereq_rel in existing_prereqs:
            from_str = id_to_str.get(prereq_rel.from_node_id)
            to_str = id_to_str.get(prereq_rel.to_node_id)
            if from_str and to_str:
                string_graph.add_edge(from_str, to_str)

        # Collect valid node IDs for bad edge check
        valid_node_ids = set(string_graph.nodes())

        prereq_candidates_str = [
            (rel.source_id, rel.target_id, rel.weight)
            for rel in graph_struct.relationships
            if rel.label == "IS_PREREQUISITE_FOR"
        ]

        filtered_edges, skip_counts = self._filter_edges_str(
            prereq_candidates_str, string_graph, valid_node_ids
        )

        return filtered_edges, skip_counts
=======
    def _preflight_llm_graph(
        self, llm_graph: GraphStructureLLM
    ) -> tuple[GraphStructureLLM, dict[str, int]]:
        """
        Validate LLM graph in-memory before touching the database.

        - Deduplicate nodes (keep the longest description)
        - Drop relationships pointing to missing nodes or self-loops
        - Deduplicate relationships
        - Remove a minimal set of edges to break cycles (one edge per detected cycle)
        """
        nodes_by_id: dict[str, KnowledgeNodeLLM] = {}
        duplicate_nodes = 0

        for node in llm_graph.nodes:
            if node.id in nodes_by_id:
                duplicate_nodes += 1
                if len(node.description) > len(nodes_by_id[node.id].description):
                    nodes_by_id[node.id] = node
            else:
                nodes_by_id[node.id] = node

        drop_counts = {
            "duplicate_nodes": duplicate_nodes,
            "missing_node_rels": 0,
            "self_loop_rels": 0,
            "duplicate_rels": 0,
            "cycle_rels_removed": 0,
        }

        seen_rels: set[tuple[str, str]] = set()
        cleaned_rels: list[RelationshipLLM] = []
        rel_lookup: dict[tuple[str, str], RelationshipLLM] = {}

        for rel in llm_graph.relationships:
            if rel.label != "IS_PREREQUISITE_FOR":
                continue

            if rel.source_id not in nodes_by_id or rel.target_id not in nodes_by_id:
                drop_counts["missing_node_rels"] += 1
                continue

            if rel.source_id == rel.target_id:
                drop_counts["self_loop_rels"] += 1
                continue

            sig = (rel.source_id, rel.target_id)
            if sig in seen_rels:
                drop_counts["duplicate_rels"] += 1
                continue

            seen_rels.add(sig)
            cleaned_rels.append(rel)
            rel_lookup[sig] = rel

        adjacency = self._build_adjacency(cleaned_rels)
        removed_cycle_edges: set[tuple[str, str]] = set()

        while True:
            cycle_edges = self._find_cycle_edges(adjacency)
            if not cycle_edges:
                break

            edge_to_remove = self._choose_edge_to_remove(cycle_edges, rel_lookup)
            removed_cycle_edges.add(edge_to_remove)
            drop_counts["cycle_rels_removed"] += 1
            self._remove_edge_from_adj(adjacency, edge_to_remove)

        final_rels = [
            rel
            for rel in cleaned_rels
            if (rel.source_id, rel.target_id) not in removed_cycle_edges
        ]

        # Sanity check that the cleaned graph is acyclic (should be, but verify)
        nodes_set = set(nodes_by_id.keys())
        adj_list = {src: list(targets) for src, targets in adjacency.items()}
        GraphTopologyLogic.topological_sort_with_levels(nodes_set, adj_list)

        cleaned_graph = GraphStructureLLM(
            nodes=list(nodes_by_id.values()), relationships=final_rels
        )
        return cleaned_graph, drop_counts

    def _build_adjacency(
        self, relationships: list[RelationshipLLM]
    ) -> dict[str, set[str]]:
        adjacency: dict[str, set[str]] = {}

        for rel in relationships:
            adjacency.setdefault(rel.source_id, set()).add(rel.target_id)

        return adjacency

    def _find_cycle_edges(
        self, adjacency: dict[str, set[str]]
    ) -> list[tuple[str, str]] | None:
        visited: set[str] = set()
        stack: set[str] = set()
        parent: dict[str, str] = {}

        def dfs(node: str) -> list[tuple[str, str]] | None:
            visited.add(node)
            stack.add(node)

            for neighbor in adjacency.get(node, set()):
                if neighbor not in visited:
                    parent[neighbor] = node
                    cycle = dfs(neighbor)
                    if cycle:
                        return cycle
                elif neighbor in stack:
                    cycle_path = [(node, neighbor)]
                    cur = node
                    while cur != neighbor and cur in parent:
                        prev = parent[cur]
                        cycle_path.append((prev, cur))
                        cur = prev
                    return cycle_path

            stack.remove(node)
            return None

        for node in adjacency:
            if node not in visited:
                cycle = dfs(node)
                if cycle:
                    return cycle

        return None

    def _choose_edge_to_remove(
        self,
        cycle_edges: list[tuple[str, str]],
        rel_lookup: dict[tuple[str, str], RelationshipLLM],
    ) -> tuple[str, str]:
        def edge_weight(edge: tuple[str, str]) -> float:
            rel = rel_lookup.get(edge)
            return rel.weight if rel else 1.0

        return min(cycle_edges, key=lambda e: (edge_weight(e), e[0], e[1]))

    def _remove_edge_from_adj(
        self, adjacency: dict[str, set[str]], edge: tuple[str, str]
    ) -> None:
        src, tgt = edge
        targets = adjacency.get(src)
        if not targets:
            return

        targets.discard(tgt)
        if not targets:
            adjacency.pop(src, None)
>>>>>>> a738e927

    async def _persist_graph(
        self,
        graph_id: UUID,
        processed_graph: GraphStructureLLM,
        prereq_edges_str: list[tuple[str, str, float | None]],
        prereq_skip_counts: dict[str, int],
    ) -> dict:
        """
        Persist LLM graph to database (append-only).

        Args:
            graph_id: Graph ID
            processed_graph: Graph structure after merge/resolution
            prereq_edges_str: pre-validated prerequisite edges using string IDs
            prereq_skip_counts: dict with skip counts by reason (bad_edge, duplicate, cycle)

        Returns:
            {"nodes_created": int, "prerequisites_created": int, "prerequisites_skipped": int}
        """
        async with self.db.begin_nested():
            # 1. Bulk insert nodes (idempotent)
            nodes_data = [
                KnowledgeNodeCreateWithStrId(
                    node_str_id=node.id,
                    node_name=node.name,
                    description=node.description,
                )
                for node in processed_graph.nodes
            ]

            nodes_created = await knowledge_node.bulk_insert_nodes_tx(
                self.db, graph_id, nodes_data
            )

            # 2. Build node_id_str -> UUID mapping (within same transaction)
            all_nodes = await knowledge_node.get_nodes_by_graph(self.db, graph_id)
            str_id_to_uuid = {
                node.node_id_str: node.id for node in all_nodes if node.node_id_str
            }

            # 3. Map pre-validated string edges to UUIDs and insert
            prereq_data = self._map_string_edges_to_uuid(
                prereq_edges_str, str_id_to_uuid
            )

            prereq_skipped_total = sum(prereq_skip_counts.values())
            if prereq_skipped_total:
                logger.warning(
                    f"Skipped {prereq_skipped_total} prerequisite relationships: "
                    f"bad_edge={prereq_skip_counts.get('bad_edge', 0)}, "
                    f"duplicate={prereq_skip_counts.get('duplicate', 0)}, "
                    f"cycle={prereq_skip_counts.get('cycle', 0)}"
                )

            prerequisites_created = await prerequisite.bulk_insert_prerequisites_tx(
                self.db, graph_id, prereq_data
            )

        return {
            "nodes_created": nodes_created,
            "prerequisites_created": prerequisites_created,
            "prerequisites_skipped": prereq_skipped_total,
        }

    @staticmethod
    def _filter_edges_str(
        candidate_edges: list[tuple[str, str, float | None]],
        graph: nx.DiGraph,
        valid_node_ids: set[str],
    ) -> tuple[list[tuple[str, str, float | None]], dict[str, int]]:
        """
        Filter edges in order: bad edge → duplicate → cycle.

        Args:
            candidate_edges: List of (from_id, to_id, weight) tuples
            graph: NetworkX DiGraph with existing edges
            valid_node_ids: Set of valid node string IDs

        Returns:
            Tuple of (accepted_edges, skip_counts)
        """
        accepted: list[tuple[str, str, float | None]] = []
        skip_counts = {"bad_edge": 0, "duplicate": 0, "cycle": 0}

        for from_id, to_id, weight in candidate_edges:
            # 1. Bad edge: node doesn't exist
            if from_id not in valid_node_ids or to_id not in valid_node_ids:
                skip_counts["bad_edge"] += 1
                continue

            # 2. Duplicate: edge already exists
            if graph.has_edge(from_id, to_id):
                skip_counts["duplicate"] += 1
                continue

            # 3. Cycle: would create a cycle
            if nx.has_path(graph, to_id, from_id):
                skip_counts["cycle"] += 1
                continue

            # Accept edge and add to graph for future cycle checks
            graph.add_edge(from_id, to_id)
            accepted.append((from_id, to_id, weight))

        return accepted, skip_counts

    @staticmethod
    def _map_string_edges_to_uuid(
        validated_edges: list[tuple[str, str, float | None]],
        str_id_to_uuid: dict[str, UUID],
    ) -> list[tuple[UUID, UUID, float | None]]:
        """
        Map pre-validated string-based edges to UUIDs.

        Note: Edges are already validated, so all nodes should exist.
        """
        return [
            (str_id_to_uuid[from_str], str_id_to_uuid[to_str], weight)
            for from_str, to_str, weight in validated_edges
        ]<|MERGE_RESOLUTION|>--- conflicted
+++ resolved
@@ -60,15 +60,9 @@
         merge with new content,and only append new nodes and relationships
         - incremental=False: If Graph is NOT empty, generate new.
 
-<<<<<<< HEAD
         **Immutability Guarantee**:
         - Existing nodes and relationships **will not be modified or deleted**
         - Node inserts are idempotent on `node_id_str` (duplicates skipped)
-=======
-        Immutability Guarantee:
-        - Existing nodes and relationships will not be modified or deleted
-        - `bulk_create_nodes()` automatically skips duplicates (based on `node_id_str`)
->>>>>>> a738e927
         - Relationship inserts also skip duplicates (based on unique constraints)
 
         Args:
@@ -176,16 +170,12 @@
 
             # Step 5: Persist to database (append-only)
             logger.info("Persisting graph to database...")
-<<<<<<< HEAD
             prereq_edges_str, prereq_skipped_cycles = await self._precheck_edges_str(
                 graph_id, merged_graph
             )
             stats = await self._persist_graph(
                 graph_id, merged_graph, prereq_edges_str, prereq_skipped_cycles
             )
-=======
-            stats = await self._persist_graph(graph_id, cleaned_graph)
->>>>>>> a738e927
 
             # Step 6: Compute topology metrics
             logger.info("Computing topology metrics...")
@@ -318,7 +308,6 @@
 
         return GraphStructureLLM(nodes=llm_nodes, relationships=llm_relationships)
 
-<<<<<<< HEAD
     async def _precheck_edges_str(
         self, graph_id: UUID, graph_struct: GraphStructureLLM
     ) -> tuple[list[tuple[str, str, float | None]], dict[str, int]]:
@@ -372,161 +361,6 @@
         )
 
         return filtered_edges, skip_counts
-=======
-    def _preflight_llm_graph(
-        self, llm_graph: GraphStructureLLM
-    ) -> tuple[GraphStructureLLM, dict[str, int]]:
-        """
-        Validate LLM graph in-memory before touching the database.
-
-        - Deduplicate nodes (keep the longest description)
-        - Drop relationships pointing to missing nodes or self-loops
-        - Deduplicate relationships
-        - Remove a minimal set of edges to break cycles (one edge per detected cycle)
-        """
-        nodes_by_id: dict[str, KnowledgeNodeLLM] = {}
-        duplicate_nodes = 0
-
-        for node in llm_graph.nodes:
-            if node.id in nodes_by_id:
-                duplicate_nodes += 1
-                if len(node.description) > len(nodes_by_id[node.id].description):
-                    nodes_by_id[node.id] = node
-            else:
-                nodes_by_id[node.id] = node
-
-        drop_counts = {
-            "duplicate_nodes": duplicate_nodes,
-            "missing_node_rels": 0,
-            "self_loop_rels": 0,
-            "duplicate_rels": 0,
-            "cycle_rels_removed": 0,
-        }
-
-        seen_rels: set[tuple[str, str]] = set()
-        cleaned_rels: list[RelationshipLLM] = []
-        rel_lookup: dict[tuple[str, str], RelationshipLLM] = {}
-
-        for rel in llm_graph.relationships:
-            if rel.label != "IS_PREREQUISITE_FOR":
-                continue
-
-            if rel.source_id not in nodes_by_id or rel.target_id not in nodes_by_id:
-                drop_counts["missing_node_rels"] += 1
-                continue
-
-            if rel.source_id == rel.target_id:
-                drop_counts["self_loop_rels"] += 1
-                continue
-
-            sig = (rel.source_id, rel.target_id)
-            if sig in seen_rels:
-                drop_counts["duplicate_rels"] += 1
-                continue
-
-            seen_rels.add(sig)
-            cleaned_rels.append(rel)
-            rel_lookup[sig] = rel
-
-        adjacency = self._build_adjacency(cleaned_rels)
-        removed_cycle_edges: set[tuple[str, str]] = set()
-
-        while True:
-            cycle_edges = self._find_cycle_edges(adjacency)
-            if not cycle_edges:
-                break
-
-            edge_to_remove = self._choose_edge_to_remove(cycle_edges, rel_lookup)
-            removed_cycle_edges.add(edge_to_remove)
-            drop_counts["cycle_rels_removed"] += 1
-            self._remove_edge_from_adj(adjacency, edge_to_remove)
-
-        final_rels = [
-            rel
-            for rel in cleaned_rels
-            if (rel.source_id, rel.target_id) not in removed_cycle_edges
-        ]
-
-        # Sanity check that the cleaned graph is acyclic (should be, but verify)
-        nodes_set = set(nodes_by_id.keys())
-        adj_list = {src: list(targets) for src, targets in adjacency.items()}
-        GraphTopologyLogic.topological_sort_with_levels(nodes_set, adj_list)
-
-        cleaned_graph = GraphStructureLLM(
-            nodes=list(nodes_by_id.values()), relationships=final_rels
-        )
-        return cleaned_graph, drop_counts
-
-    def _build_adjacency(
-        self, relationships: list[RelationshipLLM]
-    ) -> dict[str, set[str]]:
-        adjacency: dict[str, set[str]] = {}
-
-        for rel in relationships:
-            adjacency.setdefault(rel.source_id, set()).add(rel.target_id)
-
-        return adjacency
-
-    def _find_cycle_edges(
-        self, adjacency: dict[str, set[str]]
-    ) -> list[tuple[str, str]] | None:
-        visited: set[str] = set()
-        stack: set[str] = set()
-        parent: dict[str, str] = {}
-
-        def dfs(node: str) -> list[tuple[str, str]] | None:
-            visited.add(node)
-            stack.add(node)
-
-            for neighbor in adjacency.get(node, set()):
-                if neighbor not in visited:
-                    parent[neighbor] = node
-                    cycle = dfs(neighbor)
-                    if cycle:
-                        return cycle
-                elif neighbor in stack:
-                    cycle_path = [(node, neighbor)]
-                    cur = node
-                    while cur != neighbor and cur in parent:
-                        prev = parent[cur]
-                        cycle_path.append((prev, cur))
-                        cur = prev
-                    return cycle_path
-
-            stack.remove(node)
-            return None
-
-        for node in adjacency:
-            if node not in visited:
-                cycle = dfs(node)
-                if cycle:
-                    return cycle
-
-        return None
-
-    def _choose_edge_to_remove(
-        self,
-        cycle_edges: list[tuple[str, str]],
-        rel_lookup: dict[tuple[str, str], RelationshipLLM],
-    ) -> tuple[str, str]:
-        def edge_weight(edge: tuple[str, str]) -> float:
-            rel = rel_lookup.get(edge)
-            return rel.weight if rel else 1.0
-
-        return min(cycle_edges, key=lambda e: (edge_weight(e), e[0], e[1]))
-
-    def _remove_edge_from_adj(
-        self, adjacency: dict[str, set[str]], edge: tuple[str, str]
-    ) -> None:
-        src, tgt = edge
-        targets = adjacency.get(src)
-        if not targets:
-            return
-
-        targets.discard(tgt)
-        if not targets:
-            adjacency.pop(src, None)
->>>>>>> a738e927
 
     async def _persist_graph(
         self,
